--- conflicted
+++ resolved
@@ -212,15 +212,7 @@
                 for (auto &alloc : allocs_)
                 {
                     size_t curr_alloc_byte_count = mul_safe(item_byte_count_, alloc.size);
-<<<<<<< HEAD
-                    volatile seal_byte *data_ptr = reinterpret_cast<seal_byte *>(alloc.data_ptr);
-                    while (curr_alloc_byte_count--)
-                    {
-                        *data_ptr++ = static_cast<seal_byte>(0);
-                    }
-=======
                     seal_memzero(alloc.data_ptr, curr_alloc_byte_count);
->>>>>>> 30114527
 
                     // Delete this allocation
                     delete[] alloc.data_ptr;
