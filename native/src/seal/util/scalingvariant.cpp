--- conflicted
+++ resolved
@@ -15,7 +15,8 @@
         void multiply_add_plain_with_scaling_variant(
             const Plaintext &plain,
             const SEALContext::ContextData &context_data,
-            uint64_t *destination)
+            uint64_t *destination,
+            MemoryPoolHandle pool)
         {
             auto &parms = context_data.parms();
             auto &coeff_modulus = parms.coeff_modulus();
@@ -25,28 +26,11 @@
 
             auto coeff_div_plain_modulus = context_data.coeff_div_plain_modulus();
 
-<<<<<<< HEAD
-			auto temp2 = allocate_uint(2, MemoryPoolHandle::Global());
-=======
-			unsigned long long temp1[2];
-			unsigned long long temp2[2];
->>>>>>> 3a10285e
-
 			// need to get the rtq.
 			auto rtq_decomposed = context_data.upper_half_increment();
 			auto rtq_decomposed_copy = allocate_uint(coeff_mod_count, MemoryPoolHandle::Global());
-<<<<<<< HEAD
             set_uint_uint(rtq_decomposed, coeff_mod_count, rtq_decomposed_copy.get());
-			Encryptor::compose_single_coeff(context_data, rtq_decomposed_copy.get());
-=======
-			for (size_t i = 0; i < coeff_mod_count; i++) {
-				rtq_decomposed_copy[i] = rtq_decomposed[i];
-			}
-
-            auto pool = MemoryPoolHandle::Global();
 			Encryptor::compose_single_coeff(context_data, rtq_decomposed_copy.get(), pool);
-
->>>>>>> 3a10285e
 			// cout << "rtq = " << rtq_decomposed_copy.get()[0] << endl;
 
 			uint64_t plain_upper_half = context_data.plain_upper_half_threshold();
@@ -57,7 +41,6 @@
             {
                 //if (plain[i] >= plain_upper_half_threshold)
                 //{
-<<<<<<< HEAD
                 // compute r_t(q) * m[i]  + (t+1) / 2
                 unsigned long long prod[2] { 0, 0 };
                 uint64_t temp[2] { 0, 0 };
@@ -68,18 +51,6 @@
 
                 // divide.
                 divide_uint128_uint64_inplace_generic(temp, plain_modulus, res);
-=======
-                    // Loop over primes
-                multiply_uint64(plain[i], rtq_decomposed_copy.get()[0], temp1);
-
-                // compute r_t(q) * m[i]  + (t+1) / 2
-                add_uint_uint64(temp1, t2, 2, temp2);
-
-                // divide.
-                divide_uint128_uint64_inplace_generic(temp2, plain_modulus, res.get());
-
-
->>>>>>> 3a10285e
 
                 for (size_t j = 0; j < coeff_mod_count; j++)
                 {
