# Copyright (c) Microsoft Corporation. All rights reserved.
# Licensed under the MIT license.

cmake_minimum_required(VERSION 3.12)

project(ZLIB_DOWNLOAD VERSION 1.2.11)

if(MSVC)
    set(TEMP_BINARY_DIR ${CMAKE_CURRENT_LIST_DIR}/build/${ZLIB_PLATFORM})
else()
    set(TEMP_BINARY_DIR ${CMAKE_CURRENT_LIST_DIR}/src)
endif()

include(ExternalProject)
<<<<<<< HEAD
ExternalProject_Add(zlib_external
    GIT_REPOSITORY    https://github.com/madler/zlib.git
    GIT_TAG           v1.2.11
    SOURCE_DIR        ${CMAKE_CURRENT_LIST_DIR}/zlib-src
    BINARY_DIR        ${ZLIB_BINARY_DIR}
    CMAKE_ARGS        -DCMAKE_BUILD_TYPE=Release -DCMAKE_POSITION_INDEPENDENT_CODE=ON -DSKIP_INSTALL_ALL=ON -DCMAKE_TOOLCHAIN_FILE=${CMAKE_TOOLCHAIN_FILE} -DANDROID_ABI=${ANDROID_ABI} -DANDROID_NDK=${ANDROID_NDK} -DANDROID_PLATFORM=${ANDROID_PLATFORM} -DCMAKE_ANDROID_ARCH_ABI=${CMAKE_ANDROID_ARCH_ABI} -DCMAKE_ANDROID_NDK=${CMAKE_ANDROID_NDK} -DCMAKE_MAKE_PROGRAM=${CMAKE_MAKE_PROGRAM} -DCMAKE_SYSTEM_NAME=${CMAKE_SYSTEM_NAME} -DCMAKE_SYSTEM_VERSION=${CMAKE_SYSTEM_VERSION}
    INSTALL_COMMAND   ""
    TEST_COMMAND      ""
=======
ExternalProject_Add(EP_ZLIB
    TMP_DIR             ${CMAKE_CURRENT_LIST_DIR}/tmp
    STAMP_DIR           ${CMAKE_CURRENT_LIST_DIR}/stamp
    DOWNLOAD_DIR        ""
    SOURCE_DIR          ${CMAKE_CURRENT_LIST_DIR}/src
    BINARY_DIR          ${TEMP_BINARY_DIR}
    GIT_REPOSITORY      https://github.com/madler/zlib.git
    GIT_TAG             v${PROJECT_VERSION}
    GIT_CONFIG          advice.detachedHead=false
    CMAKE_ARGS          -DCMAKE_BUILD_TYPE=Release -DCMAKE_POSITION_INDEPENDENT_CODE=ON -DSKIP_INSTALL_ALL=ON
    INSTALL_COMMAND     ""
    TEST_COMMAND        ""
>>>>>>> 2b0db246
)<|MERGE_RESOLUTION|>--- conflicted
+++ resolved
@@ -12,16 +12,6 @@
 endif()
 
 include(ExternalProject)
-<<<<<<< HEAD
-ExternalProject_Add(zlib_external
-    GIT_REPOSITORY    https://github.com/madler/zlib.git
-    GIT_TAG           v1.2.11
-    SOURCE_DIR        ${CMAKE_CURRENT_LIST_DIR}/zlib-src
-    BINARY_DIR        ${ZLIB_BINARY_DIR}
-    CMAKE_ARGS        -DCMAKE_BUILD_TYPE=Release -DCMAKE_POSITION_INDEPENDENT_CODE=ON -DSKIP_INSTALL_ALL=ON -DCMAKE_TOOLCHAIN_FILE=${CMAKE_TOOLCHAIN_FILE} -DANDROID_ABI=${ANDROID_ABI} -DANDROID_NDK=${ANDROID_NDK} -DANDROID_PLATFORM=${ANDROID_PLATFORM} -DCMAKE_ANDROID_ARCH_ABI=${CMAKE_ANDROID_ARCH_ABI} -DCMAKE_ANDROID_NDK=${CMAKE_ANDROID_NDK} -DCMAKE_MAKE_PROGRAM=${CMAKE_MAKE_PROGRAM} -DCMAKE_SYSTEM_NAME=${CMAKE_SYSTEM_NAME} -DCMAKE_SYSTEM_VERSION=${CMAKE_SYSTEM_VERSION}
-    INSTALL_COMMAND   ""
-    TEST_COMMAND      ""
-=======
 ExternalProject_Add(EP_ZLIB
     TMP_DIR             ${CMAKE_CURRENT_LIST_DIR}/tmp
     STAMP_DIR           ${CMAKE_CURRENT_LIST_DIR}/stamp
@@ -34,5 +24,6 @@
     CMAKE_ARGS          -DCMAKE_BUILD_TYPE=Release -DCMAKE_POSITION_INDEPENDENT_CODE=ON -DSKIP_INSTALL_ALL=ON
     INSTALL_COMMAND     ""
     TEST_COMMAND        ""
->>>>>>> 2b0db246
-)+)
+
+ # -DCMAKE_TOOLCHAIN_FILE=${CMAKE_TOOLCHAIN_FILE} -DANDROID_ABI=${ANDROID_ABI} -DANDROID_NDK=${ANDROID_NDK} -DANDROID_PLATFORM=${ANDROID_PLATFORM} -DCMAKE_ANDROID_ARCH_ABI=${CMAKE_ANDROID_ARCH_ABI} -DCMAKE_ANDROID_NDK=${CMAKE_ANDROID_NDK} -DCMAKE_MAKE_PROGRAM=${CMAKE_MAKE_PROGRAM} -DCMAKE_SYSTEM_NAME=${CMAKE_SYSTEM_NAME} -DCMAKE_SYSTEM_VERSION=${CMAKE_SYSTEM_VERSION}